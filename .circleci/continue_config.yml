version: 2.1


# the default pipeline parameters, which will be updated according to
# the results of the path-filtering orb
parameters:
  code_change:
    type: boolean
    default: false
  docs_change:
    type: boolean
    default: false
  release_kedro:
    type: boolean
    default: false

orbs:
  win: circleci/windows@2.4.1

# No windows executor is listed here since windows builds use win/default and modify
# the Python version through the conda environment.
executors:
  docker:
    parameters:
      python_version:
        type: string
    docker:
      - image: public.ecr.aws/g0x0s3o2/kedro-builder:<<parameters.python_version>>
    resource_class: medium+

commands:
  setup_conda:
    steps:
      - run:
          name: Run conda.sh
          command: echo ". /home/circleci/miniconda/etc/profile.d/conda.sh" >> $BASH_ENV
      - run:
          name: Activate conda environment
          command: echo "conda deactivate; conda activate kedro_builder" >> $BASH_ENV
      - run:
          # pytables does not work properly with python 3.9 to handle our HDFDataSet
          # if pip-installed, so we install this dependency via conda
          name: Install conda packages
          command: echo "conda install -c conda-forge pytables -y" >> $BASH_ENV

  setup_requirements:
    steps:
      - run:
          name: Install pip setuptools
          command: make install-pip-setuptools
      - run:
          name: Install venv for some pre-commit hooks
          command: conda install -y virtualenv
      - run:
          name: Install requirements and test requirements
          command: pip install --upgrade -r test_requirements.txt
      - run:
          # this is needed to fix java cacerts so
          # spark can automatically download packages from mvn
          # https://stackoverflow.com/a/50103533/1684058
          name: Fix cacerts
          command: |
            sudo rm /etc/ssl/certs/java/cacerts
            sudo update-ca-certificates -f
      - run:
          # Since recently Spark installation for some reason does not have enough permissions to execute
          # /home/circleci/miniconda/envs/kedro_builder/lib/python3.X/site-packages/pyspark/bin/spark-class.
          # So fixing it manually here.
          name: Fix Spark permissions
          command: sudo chmod -R u+x /home/circleci/miniconda/envs/kedro_builder/lib/
      - run:
          name: Print Python environment
          command: make print-python-env
      - run:
          name: Pip freeze
          command: pip freeze

  setup:
    steps:
      - checkout
      - setup_conda
      - setup_requirements

  # Windows specific commands
  win_setup_conda:
    parameters:
      python_version:
        type: string
    steps:
      - run:
          name: Initialize conda
          command: conda init powershell
      - run:
          name: Create 'kedro_builder' conda environment
          command: conda create -n kedro_builder python=<<parameters.python_version>> -y

  win_setup_env:
    steps:
      - run:
          # Required for Tensorflow tests
          name: Install Microsoft Visual C++ Redistributable
          command: |
            $ProgressPreference = "SilentlyContinue"
            Invoke-WebRequest https://aka.ms/vs/16/release/vc_redist.x64.exe -OutFile vc_redist.x64.exe
            .\vc_redist.x64.exe /S /v/qn
      - run:
          name: Install Java 8
          command: |
            $ProgressPreference = "SilentlyContinue"
            Invoke-WebRequest https://github.com/AdoptOpenJDK/openjdk8-upstream-binaries/releases/download/jdk8u252-b09/OpenJDK8U-jdk_x64_windows_8u252b09.zip -OutFile OpenJDK8U.zip
            Expand-Archive .\OpenJDK8U.zip -DestinationPath C:\OpenJDK8U
      - run:
          name: Create Inbound rules for Java
          command: |
            New-NetFirewallRule -DisplayName "Allow JDK UDP" -Profile "Public" -Protocol "UDP" -Direction Inbound -Program "C:\OpenJDK8U\openjdk-8u252-b09\bin\java.exe" -Action Allow
            New-NetFirewallRule -DisplayName "Allow JDK TCP" -Profile "Public" -Protocol "TCP" -Direction Inbound -Program "C:\OpenJDK8U\openjdk-8u252-b09\bin\java.exe" -Action Allow
      - run:
          name: Set Java environment variables
          command: |
            [Environment]::SetEnvironmentVariable("Path", [Environment]::GetEnvironmentVariable('Path', 'Machine') + ";C:\OpenJDK8U\openjdk-8u252-b09\bin", "Machine")
            setx /m JAVA_HOME "C:\OpenJDK8U\openjdk-8u252-b09"
      - run:
          name: Setup Hadoop binary
          command: |
            $ProgressPreference = "SilentlyContinue"
            Invoke-WebRequest https://github.com/steveloughran/winutils/raw/master/hadoop-2.6.3/bin/winutils.exe -OutFile winutils.exe
            New-Item -ItemType directory -Path C:\hadoop\bin
            mv .\winutils.exe C:\hadoop\bin
            setx /m HADOOP_HOME "C:\hadoop\"
      - run:
          name: Install 'make' command
          command: choco install make

  win_setup_requirements:
    parameters:
      python_version:
        type: string
    steps:
<<<<<<< HEAD
      - restore_cache:
          name: Restore package cache
          key: kedro-deps-v1-win-{{ checksum "requirements.txt" }}-{{ checksum "test_requirements.txt" }}
      - restore_cache:
          name: Restore conda environment cache
          key: kedro-deps-v1-win-<<parameters.python_version>>-{{ checksum "requirements.txt" }}-{{ checksum "test_requirements.txt" }}
=======
      # pytables and Fiona have a series of binary dependencies under Windows that
      # are best handled by conda-installing instead of pip-installing them.
      - run:
          name: Install pytables
          command: conda activate kedro_builder; conda install -c conda-forge pytables -y
>>>>>>> 0d8e689d
      - run:
          name: Install GDAL and Fiona
          command: conda activate kedro_builder; conda install gdal fiona -c conda-forge -y
      - run:
          name: Install all requirements
          command: conda activate kedro_builder; pip install -r test_requirements.txt -U
      - run:
          name: Print Python environment
          command: conda activate kedro_builder; make print-python-env
      - run:
          name: Pip freeze
          command: conda activate kedro_builder; pip freeze

  win_setup:
    parameters:
      python_version:
        type: string
    steps:
      - checkout
      - win_setup_conda:
          python_version: <<parameters.python_version>>
      - win_setup_env
      - win_setup_requirements:
          python_version: <<parameters.python_version>>

jobs:
  e2e_tests:
    parameters:
      python_version:
        type: string
    executor:
      name: docker
      python_version: <<parameters.python_version>>
    steps:
      - setup
      - run:
          name: Run e2e tests
          command: make e2e-tests

  win_e2e_tests:
    parameters:
      python_version:
        type: string
    executor: win/default
    environment:
      PIP_DISABLE_PIP_VERSION_CHECK: 1
    steps:
      - checkout
      - win_setup_conda:
          python_version: <<parameters.python_version>>
      - run:
          name: Install 'make' command
          command: choco install make
      # We don't use the `win_setup` command here, which would install the full set
      # of requirements used by unit tests. Even when those packages are cached
      # it is faster to just install the minimal set of dependencies needed for e2e
      # tests in a new empty environment rather than restore the cache.
      - run:
          name: Install dependencies
          command: conda activate kedro_builder; pip install -r features/windows_reqs.txt
      - run:
          name: Run e2e tests
          command: conda activate kedro_builder; make e2e-tests

  unit_tests:
    parameters:
      python_version:
        type: string
    executor:
      name: docker
      python_version: <<parameters.python_version>>
    steps:
      - setup
      - unless:
          condition:
            equal: ["3.10", <<parameters.python_version>>]
          steps:
            - run:
                name: Run unit tests in parallel
                command: make test
      - when:
          condition:
            equal: [ "3.10", <<parameters.python_version>> ]
          steps:
            - run:
                name: Run unit tests sequentially
                command: pytest tests --cov-config pyproject.toml


  win_unit_tests:
    parameters:
      python_version:
        type: string
    executor: win/default
    steps:
      - win_setup:
          python_version: <<parameters.python_version>>
      - run:
          # geopandas and tensorflow conflicts when imported simultaneously.
          # The HDF5 header files used to compile this application do not match
          # the version used by the HDF5 library to which this application is linked.
          # Data corruption or segmentation faults may occur if the application continues.
          # This can happen when an application was compiled by one version of HDF5 but
          # linked with a different version of static or shared HDF5 library.
          # You should recompile the application or check your shared library related
          # settings such as 'LD_LIBRARY_PATH'.
          # You can, at your own risk, disable this warning by setting the environment
          # variable 'HDF5_DISABLE_VERSION_CHECK' to a value of '1'.
          # Setting it to 2 or higher will suppress the warning messages totally.
          name: Set HDF5_DISABLE_VERSION_CHECK environment variable
          command: setx /m HDF5_DISABLE_VERSION_CHECK 1
      - unless:
          condition:
            equal: [ "3.10", <<parameters.python_version>> ]
          steps:
            - run:
                name: Run unit tests without spark in parallel
                command: conda activate kedro_builder; make test-no-spark
      - when:
          condition:
            equal: [ "3.10", <<parameters.python_version>> ]
          steps:
            - run:
                name: Run unit tests withou spark sequentially
                command: conda activate kedro_builder; pytest tests --no-cov --ignore tests/extras/datasets/spark

  lint:
    parameters:
      python_version:
        type: string
    executor:
      name: docker
      python_version: <<parameters.python_version>>
    steps:
      - setup
      - run:
          name: Run linters
          command: make lint

  pip_compile:
    parameters:
      python_version:
        type: string
    executor:
      name: docker
      python_version: <<parameters.python_version>>
    steps:
      - setup
      - run:
          name: Pip-compile requirements file
          command: make pip-compile

  win_pip_compile:
    parameters:
      python_version:
        type: string
    executor: win/default
    steps:
      - win_setup:
          python_version: <<parameters.python_version>>
      - when:
          # Save Python package cache only for Python 3.7. The conda environment itself
          # is specific to a Python version and is cached separately for each.
          condition:
            equal: ["3.7", <<parameters.python_version>>]
          steps:
          - save_cache:
              name: Save Python package cache
              key: kedro-deps-v1-win-{{ checksum "requirements.txt" }}-{{ checksum "test_requirements.txt" }}
              paths:
                # Cache pip cache and conda packages directories
                - c:\tools\miniconda3\pkgs
                - c:\users\circleci\appdata\local\pip\cache
      - save_cache:
          name: Save conda environment cache
          key: kedro-deps-v1-win-<<parameters.python_version>>-{{ checksum "requirements.txt" }}-{{ checksum "test_requirements.txt" }}
          paths:
            - c:\tools\miniconda3\envs\kedro_builder
      - run:
          name: Pip-compile requirements file
          command: conda activate kedro_builder; make pip-compile

  build_docs:
    executor:
      name: docker
      python_version: "3.7"
    steps:
      - setup
      - run:
          name: Build docs
          command: make build-docs

  docs_linkcheck:
    executor:
      name: docker
      python_version: "3.7"
    steps:
      - setup
      - run:
          name: Check for broken links
          command: make linkcheck

  sync:
    docker:
      # https://circleci.com/docs/2.0/circleci-images/#circleci-base-image
      - image: cimg/base:2020.01
    steps:
      - checkout
      - add_ssh_keys
      - run:
          name: Set git email and name
          command: |
            git config --global user.email "kedro@kedro.com"
            git config --global user.name "Kedro"
      - run:
          name: Trigger Read The Docs build
          command: ./tools/circleci/rtd-build.sh ${RTD_TOKEN} latest
      - run:
          name: Maybe merge main into develop or raise a PR
          command: ./tools/circleci/github_scripts/merge.sh . "main" "develop" "${GITHUB_TAGGING_TOKEN}"
      - run:
          name: Maybe trigger the release workflow
          command: |
              KEDRO_VERSION=$(./tools/circleci/github_scripts/kedro_version.py ./kedro)

              if ./tools/circleci/check-no-version-pypi.sh "${KEDRO_VERSION}"
              then
                  echo "Starting the release of Kedro ${KEDRO_VERSION}!"
                  ./tools/circleci/circle-release.sh github/kedro-org/kedro
              else
                  echo "Kedro version ${KEDRO_VERSION} already exists on PyPI, skipping..."
              fi

  merge_pr_to_develop:
    docker:
      # https://circleci.com/docs/2.0/circleci-images/#circleci-base-image
      - image: cimg/base:2020.01
    steps:
      - checkout
      - add_ssh_keys
      - run:
          name: Maybe merge an automatic PR into develop
          command: ./tools/circleci/github_scripts/attempt_merge_pr.sh "merge-main-to-develop" "develop" "${GITHUB_TAGGING_TOKEN}"

  build_docker_image:
    parameters:
      python_version:
        type: string
    docker:
      - image: cimg/python:3.8
    steps:
      - setup_remote_docker:
          docker_layer_caching: true
      - checkout
      - run:
          name: Setup AWS CLI
          command: pip install -U awscli
      - run:
          name: Login to AWS ECR
          command: aws ecr-public get-login-password --region us-east-1 | docker login --username AWS --password-stdin public.ecr.aws
      - run:
          name: Build docker images
          command: ./tools/circleci/docker_build_img/build.sh "." "public.ecr.aws/g0x0s3o2/kedro-builder" "<<parameters.python_version>>"
          no_output_timeout: 20m
      - run:
          name: Logout from AWS ECR
          command: docker logout public.ecr.aws
          when: always  # logout even if the previous step has failed

  # This is effectively just a combination of the lint, unit_tests and e2e_tests jobs.
  # It's used to check that the nightly docker image is working ok and before publishing a release.
  build_kedro:
    parameters:
      python_version:
        type: string
    executor:
      name: docker
      python_version: <<parameters.python_version>>
    steps:
      - setup
      - run:
          name: Run linters
          command: make lint
      - run:
          name: Run unit tests
          command: make test
      - run:
          name: Run e2e tests
          command: make e2e-tests

  publish_kedro:
    executor:
      name: docker
      python_version: "3.7"
    steps:
      - setup
      - add_ssh_keys
      - run:
          name: Check Kedro version
          command: |
            KEDRO_VERSION=$(./tools/circleci/github_scripts/kedro_version.py ./kedro)

            if ./tools/circleci/check-no-version-pypi.sh "${KEDRO_VERSION}"
            then
                echo "export KEDRO_VERSION=\"${KEDRO_VERSION}\"" >> $BASH_ENV
            else
                echo "Error: Kedro version ${KEDRO_VERSION} already exists on PyPI"
                exit 1
            fi
      - run:
          name: Tag and publish release on Github
          command: ./tools/circleci/github_scripts/release.sh kedro-org kedro ${GITHUB_TAGGING_TOKEN} ${KEDRO_VERSION}
      - run:
          name: Publish to PyPI
          command: |
            make package
            python -m pip install twine -U
            python -m twine upload --repository-url ${TWINE_REPOSITORY_URL} dist/*
      - run:
          name: Trigger Read The Docs build
          command: |
            ./tools/circleci/rtd-build.sh ${RTD_TOKEN} stable
            # give some time for GitHub release to propagate
            # otherwise RTD fails to build a new tag
            sleep 120
            ./tools/circleci/rtd-build.sh ${RTD_TOKEN} ${KEDRO_VERSION}

  # Trigger kedro-viz build to ensure tests in that project pass
  viz_build:
    docker:
      - image: spotify/alpine # for bash and curl
    steps:
      - run:
          name: Trigger kedro-viz build
          command: |
            curl --location --request POST \
              --url https://circleci.com/api/v2/project/github/kedro-org/kedro-viz/pipeline \
              --header "Circle-Token: $CIRCLE_VIZ_BUILD_TOKEN" \
              --header 'content-type: application/json' \
              --data '{"branch":"main"}'

  all_circleci_checks_succeeded:
    docker:
      - image: circleci/python # any light-weight image
    steps:
      - run:
          name: Success!
          command: echo "All checks passed"

workflows:
  version: 2.1

  build_docs_only:
    when:
      and:
        - <<pipeline.parameters.docs_change>>
        - not: <<pipeline.parameters.code_change>>
        - not: <<pipeline.parameters.release_kedro>>
    jobs:
      - build_docs
      - docs_linkcheck
      - all_circleci_checks_succeeded:
          requires:
            - build_docs
            - docs_linkcheck

  build_code_and_docs:
    when:
      and:
        - <<pipeline.parameters.code_change>>
        - not: <<pipeline.parameters.release_kedro>>
    jobs:
      - e2e_tests:
          matrix:
            parameters:
              python_version: ["3.7", "3.8", "3.9", "3.10"]
      - win_e2e_tests:
          matrix:
            parameters:
              python_version: ["3.7", "3.8", "3.9", "3.10"]
      - unit_tests:
          matrix:
            parameters:
              python_version: ["3.7", "3.8", "3.9", "3.10"]
      - win_unit_tests:
          matrix:
            parameters:
              python_version: ["3.7", "3.8", "3.9", "3.10"]
      - lint:
          matrix:
            parameters:
              python_version: ["3.7", "3.8", "3.9", "3.10"]
      - pip_compile:
          matrix:
            parameters:
              python_version: ["3.7", "3.8", "3.9", "3.10"]
      - win_pip_compile:
          matrix:
            parameters:
              python_version: ["3.7", "3.8", "3.9", "3.10"]
      - build_docs
      - docs_linkcheck
      - all_circleci_checks_succeeded:
          requires:
            - e2e_tests
            - win_e2e_tests
            - unit_tests
            - win_unit_tests
            - lint
            - pip_compile
            - win_pip_compile
            - build_docs
            - docs_linkcheck

  main_updated:
    unless: <<pipeline.parameters.release_kedro>>  # don't run if 'release_kedro' flag is set
    jobs:
      - sync:
          filters:
            branches:
              only: main
      - viz_build:
          filters:
            branches:
              only: main

  hourly_pr_merge:
    triggers:
      - schedule:
          cron: 0 * * * *
          filters:
            branches:
              only: main
    jobs:
      - merge_pr_to_develop

  # Python versions that are supported on `main`.
  nightly_build_main:
    triggers:
      - schedule:
          cron: 30 2 * * *
          filters:
            branches:
              only: main
    jobs:
      - build_docker_image:
          matrix:
            parameters:
              python_version: ["3.6", "3.7", "3.8"]
      - build_kedro:
          matrix:
            parameters:
              python_version: ["3.6", "3.7", "3.8"]
          requires:
            - build_docker_image-<<matrix.python_version>>

  # Python version that are *only* supported on `develop`.
  nightly_build_develop:
    triggers:
      - schedule:
          cron: 30 2 * * *
          filters:
            branches:
              only: develop
    jobs:
      - build_docker_image:
          matrix:
            parameters:
              python_version: ["3.9", "3.10"]
      - build_kedro:
          matrix:
            parameters:
              python_version: ["3.9", "3.10"]
          requires:
            - build_docker_image-<<matrix.python_version>>

  kedro_release:
    when: <<pipeline.parameters.release_kedro>>  # only run if 'release_kedro' flag is set
    jobs:
      - build_kedro:
          matrix:
            parameters:
              python_version: ["3.7", "3.8", "3.9", "3.10"]
      - publish_kedro:
          requires:
            - build_kedro<|MERGE_RESOLUTION|>--- conflicted
+++ resolved
@@ -37,20 +37,20 @@
       - run:
           name: Activate conda environment
           command: echo "conda deactivate; conda activate kedro_builder" >> $BASH_ENV
+
+  setup_requirements:
+    steps:
+      - run:
+          name: Install pip setuptools
+          command: make install-pip-setuptools
+      - run:
+          name: Install venv for some pre-commit hooks
+          command: conda install -y virtualenv
       - run:
           # pytables does not work properly with python 3.9 to handle our HDFDataSet
           # if pip-installed, so we install this dependency via conda
-          name: Install conda packages
-          command: echo "conda install -c conda-forge pytables -y" >> $BASH_ENV
-
-  setup_requirements:
-    steps:
-      - run:
-          name: Install pip setuptools
-          command: make install-pip-setuptools
-      - run:
-          name: Install venv for some pre-commit hooks
-          command: conda install -y virtualenv
+          name: Install pytables
+          command: conda install -c conda-forge pytables -y
       - run:
           name: Install requirements and test requirements
           command: pip install --upgrade -r test_requirements.txt
@@ -136,23 +136,19 @@
       python_version:
         type: string
     steps:
-<<<<<<< HEAD
       - restore_cache:
           name: Restore package cache
           key: kedro-deps-v1-win-{{ checksum "requirements.txt" }}-{{ checksum "test_requirements.txt" }}
       - restore_cache:
           name: Restore conda environment cache
           key: kedro-deps-v1-win-<<parameters.python_version>>-{{ checksum "requirements.txt" }}-{{ checksum "test_requirements.txt" }}
-=======
-      # pytables and Fiona have a series of binary dependencies under Windows that
-      # are best handled by conda-installing instead of pip-installing them.
-      - run:
-          name: Install pytables
-          command: conda activate kedro_builder; conda install -c conda-forge pytables -y
->>>>>>> 0d8e689d
-      - run:
-          name: Install GDAL and Fiona
-          command: conda activate kedro_builder; conda install gdal fiona -c conda-forge -y
+        # pytables and Fiona have a series of binary dependencies under Windows that
+        # are best handled by conda-installing instead of pip-installing them.
+        # Dependency resolution works best when installing these altogether  in one
+        # `conda install` command rather than one at a time in several sequential `conda install`s.
+      - run:
+          name: Install GDAL, Fiona and pytables
+          command: conda activate kedro_builder; conda install gdal fiona pytables -c conda-forge -y
       - run:
           name: Install all requirements
           command: conda activate kedro_builder; pip install -r test_requirements.txt -U
