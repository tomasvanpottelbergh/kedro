"""``PartitionedDataSet`` loads and saves partitioned file-like data using the
underlying dataset definition. It also uses `fsspec` for filesystem level operations.
"""
from __future__ import annotations

import operator
from copy import deepcopy
from typing import Any, Callable
from urllib.parse import urlparse
from warnings import warn

from cachetools import Cache, cachedmethod

from kedro.io.core import (
    VERSION_KEY,
    VERSIONED_FLAG_KEY,
    AbstractDataSet,
    DataSetError,
    parse_dataset_definition,
)
from kedro.io.data_catalog import CREDENTIALS_KEY
from kedro.utils import load_obj

DATASET_CREDENTIALS_KEY = "dataset_credentials"
CHECKPOINT_CREDENTIALS_KEY = "checkpoint_credentials"

KEY_PROPAGATION_WARNING = (
    "Top-level %(keys)s will not propagate into the %(target)s since "
    "%(keys)s were explicitly defined in the %(target)s config."
)

S3_PROTOCOLS = ("s3", "s3a", "s3n")


class PartitionedDataSet(AbstractDataSet):
    # pylint: disable=too-many-instance-attributes,protected-access
    """``PartitionedDataSet`` loads and saves partitioned file-like data using the
    underlying dataset definition. For filesystem level operations it uses `fsspec`:
    https://github.com/intake/filesystem_spec.

    It also supports advanced features like
    `lazy saving <https://kedro.readthedocs.io/en/stable/data/\
    kedro_io.html#partitioned-dataset-lazy-saving>`_.

    Example usage for the
    `YAML API <https://kedro.readthedocs.io/en/stable/data/\
    data_catalog.html#use-the-data-catalog-with-the-yaml-api>`_:

    .. code-block:: yaml

        station_data:
          type: PartitionedDataSet
          path: data/03_primary/station_data
          dataset:
            type: pandas.CSVDataSet
            load_args:
              sep: '\\t'
            save_args:
              sep: '\\t'
              index: true
          filename_suffix: '.dat'

    Example usage for the
    `Python API <https://kedro.readthedocs.io/en/stable/data/\
    data_catalog.html#use-the-data-catalog-with-the-code-api>`_:
    ::

        >>> import pandas as pd
        >>> from kedro.io import PartitionedDataSet
        >>>
        >>> # Create a fake pandas dataframe with 10 rows of data
        >>> df = pd.DataFrame([{"DAY_OF_MONTH": str(i), "VALUE": i} for i in range(1, 11)])
        >>>
        >>> # Convert it to a dict of pd.DataFrame with DAY_OF_MONTH as the dict key
        >>> dict_df = {
                day_of_month: df[df["DAY_OF_MONTH"] == day_of_month]
                for day_of_month in df["DAY_OF_MONTH"]
            }
        >>>
        >>> # Save it as small paritions with DAY_OF_MONTH as the partition key
        >>> data_set = PartitionedDataSet(
                path="df_with_partition",
                dataset="pandas.CSVDataSet",
                filename_suffix=".csv"
            )
        >>> # This will create a folder `df_with_partition` and save multiple files
        >>> # with the dict key + filename_suffix as filename, i.e. 1.csv, 2.csv etc.
        >>> data_set.save(dict_df)
        >>>
        >>> # This will create lazy load functions instead of loading data into memory immediately.
        >>> loaded = data_set.load()
        >>>
        >>> # Load all the partitions
        >>> for partition_id, partition_load_func in loaded.items():
                # The actual function that loads the data
                partition_data = partition_load_func()
        >>>
        >>> # Add the processing logic for individual partition HERE
        >>> print(partition_data)

    You can also load multiple partitions from a remote storage and combine them
    like this:
    ::

        >>> import pandas as pd
        >>> from kedro.io import PartitionedDataSet
        >>>
        >>> # these credentials will be passed to both 'fsspec.filesystem()' call
        >>> # and the dataset initializer
        >>> credentials = {"key1": "secret1", "key2": "secret2"}
        >>>
        >>> data_set = PartitionedDataSet(
                path="s3://bucket-name/path/to/folder",
                dataset="pandas.CSVDataSet",
                credentials=credentials
            )
        >>> loaded = data_set.load()
        >>> # assert isinstance(loaded, dict)
        >>>
        >>> combine_all = pd.DataFrame()
        >>>
        >>> for partition_id, partition_load_func in loaded.items():
                partition_data = partition_load_func()
                combine_all = pd.concat(
                    [combine_all, partition_data], ignore_index=True, sort=True
                )
        >>>
        >>> new_data = pd.DataFrame({"new": [1, 2]})
        >>> # creates "s3://bucket-name/path/to/folder/new/partition.csv"
        >>> data_set.save({"new/partition.csv": new_data})

    """

    def __init__(  # pylint: disable=too-many-arguments
        self,
        path: str,
        dataset: str | type[AbstractDataSet] | dict[str, Any],
        filepath_arg: str = "filepath",
        filename_suffix: str = "",
        credentials: dict[str, Any] = None,
        load_args: dict[str, Any] = None,
        fs_args: dict[str, Any] = None,
        overwrite: bool = False,
        metadata: Dict[str, Any] = None,
    ):
        """Creates a new instance of ``PartitionedDataSet``.

        Args:
            path: Path to the folder containing partitioned data.
                If path starts with the protocol (e.g., ``s3://``) then the
                corresponding ``fsspec`` concrete filesystem implementation will
                be used. If protocol is not specified,
                ``fsspec.implementations.local.LocalFileSystem`` will be used.
                **Note:** Some concrete implementations are bundled with ``fsspec``,
                while others (like ``s3`` or ``gcs``) must be installed separately
                prior to usage of the ``PartitionedDataSet``.
            dataset: Underlying dataset definition. This is used to instantiate
                the dataset for each file located inside the ``path``.
                Accepted formats are:
                a) object of a class that inherits from ``AbstractDataSet``
                b) a string representing a fully qualified class name to such class
                c) a dictionary with ``type`` key pointing to a string from b),
                other keys are passed to the Dataset initializer.
                Credentials for the dataset can be explicitly specified in
                this configuration.
            filepath_arg: Underlying dataset initializer argument that will
                contain a path to each corresponding partition file.
                If unspecified, defaults to "filepath".
            filename_suffix: If specified, only partitions that end with this
                string will be processed.
            credentials: Protocol-specific options that will be passed to
                ``fsspec.filesystem``
                https://filesystem-spec.readthedocs.io/en/latest/api.html#fsspec.filesystem
                and the dataset initializer. If the dataset config contains
                explicit credentials spec, then such spec will take precedence.
                All possible credentials management scenarios are documented here:
                https://kedro.readthedocs.io/en/stable/data/kedro_io.html#partitioned-dataset-credentials
            load_args: Keyword arguments to be passed into ``find()`` method of
                the filesystem implementation.
            fs_args: Extra arguments to pass into underlying filesystem class constructor
                (e.g. `{"project": "my-project"}` for ``GCSFileSystem``)
            overwrite: If True, any existing partitions will be removed.
            metadata: Any arbitrary metadata.
                This is ignored by Kedro, but may be consumed by users or external plugins.

        Raises:
            DataSetError: If versioning is enabled for the underlying dataset.
        """
        # pylint: disable=import-outside-toplevel
        from fsspec.utils import infer_storage_options  # for performance reasons

        super().__init__()

        self._path = path
        self._filename_suffix = filename_suffix
        self._overwrite = overwrite
        self._protocol = infer_storage_options(self._path)["protocol"]
        self._partition_cache: Cache = Cache(maxsize=1)
        self._metadata = metadata

        dataset = dataset if isinstance(dataset, dict) else {"type": dataset}
        self._dataset_type, self._dataset_config = parse_dataset_definition(dataset)
        if VERSION_KEY in self._dataset_config:
            raise DataSetError(
                f"'{self.__class__.__name__}' does not support versioning of the "
                f"underlying dataset. Please remove '{VERSIONED_FLAG_KEY}' flag from "
                f"the dataset definition."
            )

        if credentials:
            if CREDENTIALS_KEY in self._dataset_config:
                self._logger.warning(
                    KEY_PROPAGATION_WARNING,
                    {"keys": CREDENTIALS_KEY, "target": "underlying dataset"},
                )
            else:
                self._dataset_config[CREDENTIALS_KEY] = deepcopy(credentials)

        self._credentials = deepcopy(credentials) or {}

        self._fs_args = deepcopy(fs_args) or {}
        if self._fs_args:
            if "fs_args" in self._dataset_config:
                self._logger.warning(
                    KEY_PROPAGATION_WARNING,
                    {"keys": "filesystem arguments", "target": "underlying dataset"},
                )
            else:
                self._dataset_config["fs_args"] = deepcopy(self._fs_args)

        self._filepath_arg = filepath_arg
        if self._filepath_arg in self._dataset_config:
            warn(
                f"'{self._filepath_arg}' key must not be specified in the dataset "
                f"definition as it will be overwritten by partition path"
            )

        self._load_args = deepcopy(load_args) or {}
        self._sep = self._filesystem.sep
        # since some filesystem implementations may implement a global cache
        self._invalidate_caches()

    @property
    def _filesystem(self):
        # for performance reasons
        import fsspec  # pylint: disable=import-outside-toplevel

        protocol = "s3" if self._protocol in S3_PROTOCOLS else self._protocol
        return fsspec.filesystem(protocol, **self._credentials, **self._fs_args)

    @property
    def _normalized_path(self) -> str:
        if self._protocol in S3_PROTOCOLS:
            return urlparse(self._path)._replace(scheme="s3").geturl()
        return self._path

    @cachedmethod(cache=operator.attrgetter("_partition_cache"))
    def _list_partitions(self) -> list[str]:
        return [
            path
            for path in self._filesystem.find(self._normalized_path, **self._load_args)
            if path.endswith(self._filename_suffix)
        ]

    def _join_protocol(self, path: str) -> str:
        if self._path.startswith(self._protocol) and not path.startswith(
            self._protocol
        ):
            return f"{self._protocol}://{path}"
        return path

    def _partition_to_path(self, path: str):
        dir_path = self._path.rstrip(self._sep)
        path = path.lstrip(self._sep)
        full_path = self._sep.join([dir_path, path]) + self._filename_suffix
        return full_path

    def _path_to_partition(self, path: str) -> str:
        dir_path = self._filesystem._strip_protocol(self._normalized_path)
        path = path.split(dir_path, 1).pop().lstrip(self._sep)
        if self._filename_suffix and path.endswith(self._filename_suffix):
            path = path[: -len(self._filename_suffix)]
        return path

    def _load(self) -> dict[str, Callable[[], Any]]:
        partitions = {}

        for partition in self._list_partitions():
            kwargs = deepcopy(self._dataset_config)
            # join the protocol back since PySpark may rely on it
            kwargs[self._filepath_arg] = self._join_protocol(partition)
            dataset = self._dataset_type(**kwargs)  # type: ignore
            partition_id = self._path_to_partition(partition)
            partitions[partition_id] = dataset.load

        if not partitions:
            raise DataSetError(f"No partitions found in '{self._path}'")

        return partitions

    def _save(self, data: dict[str, Any]) -> None:
        if self._overwrite and self._filesystem.exists(self._normalized_path):
            self._filesystem.rm(self._normalized_path, recursive=True)

        for partition_id, partition_data in sorted(data.items()):
            kwargs = deepcopy(self._dataset_config)
            partition = self._partition_to_path(partition_id)
            # join the protocol back since tools like PySpark may rely on it
            kwargs[self._filepath_arg] = self._join_protocol(partition)
            dataset = self._dataset_type(**kwargs)  # type: ignore
            if callable(partition_data):
                partition_data = partition_data()
            dataset.save(partition_data)
        self._invalidate_caches()

    def _describe(self) -> dict[str, Any]:
        clean_dataset_config = (
            {k: v for k, v in self._dataset_config.items() if k != CREDENTIALS_KEY}
            if isinstance(self._dataset_config, dict)
            else self._dataset_config
        )
        return {
            "path": self._path,
            "dataset_type": self._dataset_type.__name__,
            "dataset_config": clean_dataset_config,
        }

    def _invalidate_caches(self):
        self._partition_cache.clear()
        self._filesystem.invalidate_cache(self._normalized_path)

    def _exists(self) -> bool:
        return bool(self._list_partitions())

    def _release(self) -> None:
        super()._release()
        self._invalidate_caches()


class IncrementalDataSet(PartitionedDataSet):
    """``IncrementalDataSet`` inherits from ``PartitionedDataSet``, which loads
    and saves partitioned file-like data using the underlying dataset
    definition. For filesystem level operations it uses `fsspec`:
    https://github.com/intake/filesystem_spec. ``IncrementalDataSet`` also stores
    the information about the last processed partition in so-called `checkpoint`
    that is persisted to the location of the data partitions by default, so that
    subsequent pipeline run loads only new partitions past the checkpoint.

    Example:
    ::

        >>> from kedro.io import IncrementalDataSet
        >>>
        >>> # these credentials will be passed to:
        >>> # a) 'fsspec.filesystem()' call,
        >>> # b) the dataset initializer,
        >>> # c) the checkpoint initializer
        >>> credentials = {"key1": "secret1", "key2": "secret2"}
        >>>
        >>> data_set = IncrementalDataSet(
        >>>     path="s3://bucket-name/path/to/folder",
        >>>     dataset="pandas.CSVDataSet",
        >>>     credentials=credentials
        >>> )
        >>> loaded = data_set.load()  # loads all available partitions
        >>> # assert isinstance(loaded, dict)
        >>>
        >>> data_set.confirm()  # update checkpoint value to the last processed partition ID
        >>> reloaded = data_set.load()  # still loads all available partitions
        >>>
        >>> data_set.release()  # clears load cache
        >>> # returns an empty dictionary as no new partitions were added
        >>> data_set.load()
    """

    DEFAULT_CHECKPOINT_TYPE = "kedro.extras.datasets.text.TextDataSet"
    DEFAULT_CHECKPOINT_FILENAME = "CHECKPOINT"

    # pylint: disable=too-many-arguments
    def __init__(
        self,
        path: str,
        dataset: str | type[AbstractDataSet] | dict[str, Any],
        checkpoint: str | dict[str, Any] | None = None,
        filepath_arg: str = "filepath",
        filename_suffix: str = "",
<<<<<<< HEAD
        credentials: Dict[str, Any] = None,
        load_args: Dict[str, Any] = None,
        fs_args: Dict[str, Any] = None,
        metadata: Dict[str, Any] = None,
=======
        credentials: dict[str, Any] = None,
        load_args: dict[str, Any] = None,
        fs_args: dict[str, Any] = None,
>>>>>>> 0b5fc975
    ):

        """Creates a new instance of ``IncrementalDataSet``.

        Args:
            path: Path to the folder containing partitioned data.
                If path starts with the protocol (e.g., ``s3://``) then the
                corresponding ``fsspec`` concrete filesystem implementation will
                be used. If protocol is not specified,
                ``fsspec.implementations.local.LocalFileSystem`` will be used.
                **Note:** Some concrete implementations are bundled with ``fsspec``,
                while others (like ``s3`` or ``gcs``) must be installed separately
                prior to usage of the ``PartitionedDataSet``.
            dataset: Underlying dataset definition. This is used to instantiate
                the dataset for each file located inside the ``path``.
                Accepted formats are:
                a) object of a class that inherits from ``AbstractDataSet``
                b) a string representing a fully qualified class name to such class
                c) a dictionary with ``type`` key pointing to a string from b),
                other keys are passed to the Dataset initializer.
                Credentials for the dataset can be explicitly specified in
                this configuration.
            checkpoint: Optional checkpoint configuration. Accepts a dictionary
                with the corresponding dataset definition including ``filepath``
                (unlike ``dataset`` argument). Checkpoint configuration is
                described here:
                https://kedro.readthedocs.io/en/stable/data/kedro_io.html#checkpoint-configuration
                Credentials for the checkpoint can be explicitly specified
                in this configuration.
            filepath_arg: Underlying dataset initializer argument that will
                contain a path to each corresponding partition file.
                If unspecified, defaults to "filepath".
            filename_suffix: If specified, only partitions that end with this
                string will be processed.
            credentials: Protocol-specific options that will be passed to
                ``fsspec.filesystem``
                https://filesystem-spec.readthedocs.io/en/latest/api.html#fsspec.filesystem,
                the dataset dataset initializer and the checkpoint. If
                the dataset or the checkpoint configuration contains explicit
                credentials spec, then such spec will take precedence.
                All possible credentials management scenarios are documented here:
                https://kedro.readthedocs.io/en/stable/data/kedro_io.html#partitioned-dataset-credentials
            load_args: Keyword arguments to be passed into ``find()`` method of
                the filesystem implementation.
            fs_args: Extra arguments to pass into underlying filesystem class constructor
                (e.g. `{"project": "my-project"}` for ``GCSFileSystem``).
            metadata: Any arbitrary metadata.
                This is ignored by Kedro, but may be consumed by users or external plugins.

        Raises:
            DataSetError: If versioning is enabled for the underlying dataset.
        """

        super().__init__(
            path=path,
            dataset=dataset,
            filepath_arg=filepath_arg,
            filename_suffix=filename_suffix,
            credentials=credentials,
            load_args=load_args,
            fs_args=fs_args,
        )

        self._checkpoint_config = self._parse_checkpoint_config(checkpoint)
        self._force_checkpoint = self._checkpoint_config.pop("force_checkpoint", None)
        self._metadata = metadata

        comparison_func = self._checkpoint_config.pop("comparison_func", operator.gt)
        if isinstance(comparison_func, str):
            comparison_func = load_obj(comparison_func)
        self._comparison_func = comparison_func

    def _parse_checkpoint_config(
        self, checkpoint_config: str | dict[str, Any] | None
    ) -> dict[str, Any]:
        checkpoint_config = deepcopy(checkpoint_config)
        if isinstance(checkpoint_config, str):
            checkpoint_config = {"force_checkpoint": checkpoint_config}
        checkpoint_config = checkpoint_config or {}

        for key in {VERSION_KEY, VERSIONED_FLAG_KEY} & checkpoint_config.keys():
            raise DataSetError(
                f"'{self.__class__.__name__}' does not support versioning of the "
                f"checkpoint. Please remove '{key}' key from the checkpoint definition."
            )

        default_checkpoint_path = self._sep.join(
            [self._normalized_path.rstrip(self._sep), self.DEFAULT_CHECKPOINT_FILENAME]
        )
        default_config = {
            "type": self.DEFAULT_CHECKPOINT_TYPE,
            self._filepath_arg: default_checkpoint_path,
        }
        if self._credentials:
            default_config[CREDENTIALS_KEY] = deepcopy(self._credentials)

        if CREDENTIALS_KEY in default_config.keys() & checkpoint_config.keys():
            self._logger.warning(
                KEY_PROPAGATION_WARNING,
                {"keys": CREDENTIALS_KEY, "target": "checkpoint"},
            )

        return {**default_config, **checkpoint_config}

    @cachedmethod(cache=operator.attrgetter("_partition_cache"))
    def _list_partitions(self) -> list[str]:
        checkpoint = self._read_checkpoint()
        checkpoint_path = (
            self._filesystem._strip_protocol(  # pylint: disable=protected-access
                self._checkpoint_config[self._filepath_arg]
            )
        )

        def _is_valid_partition(partition) -> bool:
            if not partition.endswith(self._filename_suffix):
                return False
            if partition == checkpoint_path:
                return False
            if checkpoint is None:
                # nothing was processed yet
                return True
            partition_id = self._path_to_partition(partition)
            return self._comparison_func(partition_id, checkpoint)

        return sorted(
            part
            for part in self._filesystem.find(self._normalized_path, **self._load_args)
            if _is_valid_partition(part)
        )

    @property
    def _checkpoint(self) -> AbstractDataSet:
        type_, kwargs = parse_dataset_definition(self._checkpoint_config)
        return type_(**kwargs)  # type: ignore

    def _read_checkpoint(self) -> str | None:
        if self._force_checkpoint is not None:
            return self._force_checkpoint
        try:
            return self._checkpoint.load()
        except DataSetError:
            return None

    def _load(self) -> dict[str, Callable[[], Any]]:
        partitions = {}

        for partition in self._list_partitions():
            partition_id = self._path_to_partition(partition)
            kwargs = deepcopy(self._dataset_config)
            # join the protocol back since PySpark may rely on it
            kwargs[self._filepath_arg] = self._join_protocol(partition)
            partitions[partition_id] = self._dataset_type(  # type: ignore
                **kwargs
            ).load()

        return partitions

    def confirm(self) -> None:
        """Confirm the dataset by updating the checkpoint value to the latest
        processed partition ID"""
        partition_ids = [self._path_to_partition(p) for p in self._list_partitions()]
        if partition_ids:
            self._checkpoint.save(partition_ids[-1])  # checkpoint to last partition<|MERGE_RESOLUTION|>--- conflicted
+++ resolved
@@ -384,16 +384,10 @@
         checkpoint: str | dict[str, Any] | None = None,
         filepath_arg: str = "filepath",
         filename_suffix: str = "",
-<<<<<<< HEAD
-        credentials: Dict[str, Any] = None,
-        load_args: Dict[str, Any] = None,
-        fs_args: Dict[str, Any] = None,
-        metadata: Dict[str, Any] = None,
-=======
         credentials: dict[str, Any] = None,
         load_args: dict[str, Any] = None,
         fs_args: dict[str, Any] = None,
->>>>>>> 0b5fc975
+        metadata: dict[str, Any] = None,
     ):
 
         """Creates a new instance of ``IncrementalDataSet``.
