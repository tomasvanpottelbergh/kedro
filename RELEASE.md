--- conflicted
+++ resolved
@@ -39,11 +39,7 @@
 * Added new Kedro CLI `kedro jupyter setup` to setup Jupyter Kernel for Kedro.
 * `kedro package` now includes the project configuration in a compressed `tar.gz` file.
 * Added functionality to the `OmegaConfigLoader` to load configuration from compressed files of `zip` or `tar` format. This feature requires `fsspec>=2023.1.0`.
-<<<<<<< HEAD
 * Significant improvements to on-boarding documentation that covers setup for new Kedro users. Also some major changes to the spaceflights tutorial to make it faster to work through. We think it's a better read. Tell us if it's not.
-=======
-* Signficant improvements to on-boarding documentation that covers setup for new Kedro users. Also some major changes to the spaceflights tutorial to make it faster to work through. We think it's a better read. Tell us if it's not.
->>>>>>> a33581b3
 
 ## Bug fixes and other changes
 * Added a guide and tooling for developing Kedro for Databricks.
