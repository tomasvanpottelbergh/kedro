--- conflicted
+++ resolved
@@ -127,10 +127,7 @@
 * Added tutorial documentation for experiment tracking (`03_tutorial/07_set_up_experiment_tracking.md`).
 * Added Plotly dataset documentation (`03_tutorial/06_visualise_pipeline.md`).
 * Added the upper limit `pandas<1.4` to maintain compatibility with `xlrd~=1.0`.
-<<<<<<< HEAD
 * Bumped the `Pillow` minimum version requirement to 9.0 (Python 3.7+ only) following [CVE-2022-22817](https://cve.mitre.org/cgi-bin/cvename.cgi?name=CVE-2022-22817).
-=======
->>>>>>> 32c9843d
 
 ## Minor breaking changes to the API
 
